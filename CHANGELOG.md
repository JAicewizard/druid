--- conflicted
+++ resolved
@@ -25,11 +25,8 @@
 
 - Warn on unhandled Commands ([#1533] by [@Maan2003])
 - `WindowDesc::new` takes the root widget directly instead of a closure ([#1559] by [@lassipulkkinen])
-<<<<<<< HEAD
+- Switch to trace-based logging ([#1562] by [@PoignardAzur])
 - Spacers in `Flex` are now implemented by calculating the space in `Flex` instead of creating a widget for it ([#1584] by [@JAicewizard])
-=======
-- Switch to trace-based logging ([#1562] by [@PoignardAzur])
->>>>>>> 3b902a99
 
 ### Deprecated
 
